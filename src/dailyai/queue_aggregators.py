import asyncio

from dailyai.queue_frame import LLMMessagesQueueFrame, QueueFrame, TextQueueFrame, TranscriptionQueueFrame
from dailyai.services.ai_services import AIService

from typing import AsyncGenerator, List


class QueueTee:
    async def run_to_queue_and_generate(
        self,
        output_queue: asyncio.Queue,
        generator: AsyncGenerator[QueueFrame, None]
    ) -> AsyncGenerator[QueueFrame, None]:
        async for frame in generator:
            await output_queue.put(frame)
            yield frame

    async def run_to_queues(
        self,
        output_queues: List[asyncio.Queue],
        generator: AsyncGenerator[QueueFrame, None]
    ):
        async for frame in generator:
            for queue in output_queues:
                await queue.put(frame)


class LLMContextAggregator(AIService):
    def __init__(
            self,
            messages: list[dict],
            role: str,
            bot_participant_id=None,
            complete_sentences=True,
            pass_through=True):
        self.messages = messages
        self.bot_participant_id = bot_participant_id
        self.role = role
        self.sentence = ""
        self.complete_sentences = complete_sentences
        self.pass_through = pass_through

    async def process_frame(self, frame: QueueFrame) -> AsyncGenerator[QueueFrame, None]:
        # We don't do anything with non-text frames, pass it along to next in the pipeline.
        if not isinstance(frame, TextQueueFrame):
            yield frame
            return

        # Ignore transcription frames from the bot
        if isinstance(frame, TranscriptionQueueFrame):
            if frame.participantId == self.bot_participant_id:
                return

        # The common case for "pass through" is receiving frames from the LLM that we'll
        # use to update the "assistant" LLM messages, but also passing the text frames
        # along to a TTS service to be spoken to the user.
        if self.pass_through:
            yield frame

        # TODO: split up transcription by participant
        if self.complete_sentences:
            self.sentence += frame.text # type: ignore -- the linter thinks this isn't a TextQueueFrame, even though we check it above
            if self.sentence.endswith((".", "?", "!")):
                self.messages.append({"role": self.role, "content": self.sentence})
                self.sentence = ""
                yield LLMMessagesQueueFrame(self.messages)
        else:
            self.messages.append({"role": self.role, "content": frame.text})  # type: ignore -- the linter thinks this isn't a TextQueueFrame, even though we check it above
            yield LLMMessagesQueueFrame(self.messages)
<<<<<<< HEAD
        yield frame
=======

class LLMUserContextAggregator(LLMContextAggregator):
    def __init__(self,
            messages: list[dict],
            bot_participant_id=None,
            complete_sentences=True):
        super().__init__(messages, "user", bot_participant_id, complete_sentences, pass_through=False)


class LLMAssistantContextAggregator(LLMContextAggregator):
    def __init__(
        self, messages: list[dict], bot_participant_id=None, complete_sentences=True
    ):
        super().__init__(
            messages, "assistan", bot_participant_id, complete_sentences, pass_through=True
        )
>>>>>>> fcceb32b
<|MERGE_RESOLUTION|>--- conflicted
+++ resolved
@@ -68,9 +68,6 @@
         else:
             self.messages.append({"role": self.role, "content": frame.text})  # type: ignore -- the linter thinks this isn't a TextQueueFrame, even though we check it above
             yield LLMMessagesQueueFrame(self.messages)
-<<<<<<< HEAD
-        yield frame
-=======
 
 class LLMUserContextAggregator(LLMContextAggregator):
     def __init__(self,
@@ -86,5 +83,4 @@
     ):
         super().__init__(
             messages, "assistan", bot_participant_id, complete_sentences, pass_through=True
-        )
->>>>>>> fcceb32b
+        )