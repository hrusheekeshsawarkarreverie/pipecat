--- conflicted
+++ resolved
@@ -48,12 +48,8 @@
 )
 from pipecat.processors.frame_processor import FrameDirection
 from pipecat.services.ai_services import ImageGenService, LLMService, TTSService
-<<<<<<< HEAD
-import os
-=======
 from pipecat.utils.time import time_now_iso8601
 
->>>>>>> 386ba614
 try:
     from openai import (
         NOT_GIVEN,
